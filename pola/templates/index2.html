{% load staticfiles %}

<!DOCTYPE html>
<html lang="pl">
<head>
    <meta charset="utf-8">
    <meta http-equiv="X-UA-Compatible" content="IE=edge">
    <meta name="viewport" content="width=device-width, initial-scale=1">

    <title>Pola. Zabierz ją na zakupy</title>

    <link href='https://fonts.googleapis.com/css?family=Lato:400,300,200,100&subset=latin,latin-ext' rel='stylesheet' type='text/css'>
    <link href="{% static "css/main-land.min.css"%}" rel="stylesheet">

    <meta property="og:title" content="Pola. Zabierz ją na zakupy" />
    <meta property="og:description" content="Masz dość masówki globalnych koncernów? Szukasz lokalnych firm tworzących unikalne produkty? Pola pomoże Ci odnaleźć polskie wyroby. Zabierając Polę na zakupy odnajdujesz produkty “z duszą” i wspierasz polską gospodarkę. Zeskanuj kod kreskowy z dowolnego produktu i dowiedz się więcej o firmie, która go wyprodukowała. Pola powie Ci, czy dany producent opiera się na polskim kapitale, ma u nas swoją produkcję, tworzy wykwalifikowane miejsca pracy, jest częścią zagranicznego koncernu." />
    <meta property="og:type" content="website" />
    <meta property="og:locale" content="pl_PL" />
    <meta property="og:image" content="{% static "images/logo.png" %}" />

    <!-- HTML5 shim and Respond.js for IE8 support of HTML5 elements and media queries -->
    <!-- WARNING: Respond.js doesn't work if you view the page via file:// -->
<!--[if lt IE 9]>
<script src="https://oss.maxcdn.com/html5shiv/3.7.2/html5shiv.min.js"></script>
<script src="https://oss.maxcdn.com/respond/1.4.2/respond.min.js"></script>
<![endif]-->
</head>
<body>
    <div id="svg-container">
    </div>
    <div class="header">
        <div class="top-bar">
            <div class="container">
                <div class="top-bar-nav top-bar-main">
                    <ul>
                        <li><a href="#about">O Poli</a></li>
                        <li><a href="#methodology">Metodologia</a></li>
                        <li><a href="#partners">Partnerzy</a></li>
                        <li><a href="#team">Zespół</a></li>
                    </ul>
                </div>
                <div class="top-bar-nav top-bar-social">
                    <ul>
                        <li>
                            <a href="mailto:kontakt@pola-app.pl">
                                <svg role="img" class="icon" title="Mail">
                                    <use xlink:href="#mail"/>
                                </svg>
                            </a>
                        </li>
                        <li>
                            <a href="https://www.facebook.com/app.pola">
                                <svg role="img" class="icon" title="Facebook">
                                    <use xlink:href="#facebook"/>
                                </svg>
                            </a>
                        </li>
                        <li>
                            <a href="https://twitter.com/pola_app">
                                <svg role="img" class="icon" title="Twitter">
                                    <use xlink:href="#twitter"/>
                                </svg>
                            </a>
                        </li>
                    </ul>
                </div>
            </div>
        </div>
        <div class="container">
            <div class="header-mobile visible-sm-block visible-xs-block">
                <svg role="img" class="icon header-logo" title="Pola">
                    <use xlink:href="#logo"/>
                </svg>
                <h1 class="page-title">Twoja pomoc<br>w polskich zakupach </h1>
                <div class="social-bar">
                    <ul>
                        <li>
                            <a href="mailto:kontakt@pola-app.pl">
                                <svg role="img" class="icon" title="Mail">
                                    <use xlink:href="#mail"/>
                                </svg>
                            </a>
                        </li>
                        <li>
                            <a href="https://www.facebook.com/app.pola">
                                <svg role="img" class="icon" title="Facebook">
                                    <use xlink:href="#facebook"/>
                                </svg>
                            </a>
                        </li>
                        <li>
                            <a href="https://twitter.com/pola_app">
                                <svg role="img" class="icon" title="Twitter">
                                    <use xlink:href="#twitter"/>
                                </svg>
                            </a>
                        </li>
                    </ul>
                </div>
                <div class="mockup">
                    <img src="{%  static "images/mockup.png" %}" alt="" class="mockup-img">
                </div>
            </div>
        </div>
    </div>
    <div class="container">
        <ul class="download-links visible-xs-block visible-sm-block ">
            <li>
                <a href=""><img src="{% static  "images/badge-googleplay.png" %}" alt="" ></a>
            </li>
            <li>
                <a href=""><img src="{% static "images/badge-appstore.png"%}" alt="" ></a>
            </li>
        </ul>
        <div class="row hidden-xs hidden-sm header-desktop">
            <div class="col-md-4">
                <div class="mockup">
                    <img src="{% static "images/mockup.png"%}" alt="" class="mockup-img">
                </div>
            </div>
            <div class="col-md-8">
                <svg role="img" class="icon header-logo" title="Pola">
                    <use xlink:href="#logo"/>
                </svg>
                <h1>Pola. Zabierz ją na zakupy</h1>
                <ul class="download-links hidden-xs hidden-sm ">
                    <li>
                        <a href=""><img src="{% static "images/badge-googleplay.png" %}" alt="" ></a>
                    </li>
                    <li>
                        <a href=""><img src="{% static "images/badge-appstore.png" %}" alt="" ></a>
                    </li>
                </ul>
            </div>
        </div>
        <div class="page-content">
          <h2 id="about">O Poli</h2>
          <p>Masz dość masówki globalnych koncernów? Szukasz lokalnych firm tworzących unikalne produkty? Pola pomoże Ci odnaleźć polskie wyroby. Zabierając Polę na zakupy odnajdujesz produkty “z duszą” i wspierasz polską gospodarkę. </p>
          <p>Zeskanuj kod kreskowy z dowolnego produktu i dowiedz się  więcej o firmie, która go wyprodukowała. Pola powie Ci, czy dany producent opiera się na polskim kapitale, ma u nas  swoją produkcję, tworzy wykwalifikowane miejsca pracy, jest częścią zagranicznego koncernu. </p>
          <p>Jeśli znajdziesz firmę, której nie ma w naszej bazie, koniec znie zgłoś ją do nas. Pomożesz nam w ten sposób uzupełniać  unikalną bazę polskich producentów.</p>
          <h2 id="methodology">Metodologia</h2>
          <p>Każdemu producentowi Pola przypisuje od 0 do 100 punktów. Pierwsze 35 punktów przyznaje proporcjonalnie do udziału polskiego kapitału w konkretnym przedsiębiorstwie. Dalsze 10 punktów otrzymuje ta firma, która jest zarejstrowana w Polsce, a kolejne 30, o ile produkuje w naszym kraju. Dalsze 15 punktów zależy od tego, czy zatrudnia w naszym kraju w obszarze badań i rozwoju. Wreszcie ostatnie 10 punktów otrzymują firmy, które nie są częścią zagranicznych koncernów.</p>
          <p>Liczba punktów zwizualizowna jest przy pomocy czerwonego paska. Dokładamy wszelkich starań aby dane w aplikacji zawsze odpowiadały rzeczywistości i były aktualizowane na bieżąco. Prosimy o zgłoszanie wszelkich uwag i niejasności.</p>
          <h2 id="partners">Partnerzy</h2>
          <div class="row">
              <div class="col-xs-12 col-md-6 col-lg-4">
                <a href="http://www.cakj.pl">
                    <img class="img-responsive" src="{% static "images/logo_cakj.png" %}"/>
                </a>
                <div class="skill">Algorytm i metodologia</div>
              </div>
              <div class="col-xs-12 col-md-6 col-lg-4">
                <a class="link" href="http://www.ilim.poznan.pl">
                    <img class="img-responsive" src="{% static "images/logo_ilim.jpg" %}"/>
                </a>
                <div class="skill">Baza kodów kreskowych i producentów</div>
              </div>
              <div class="col-xs-12 col-md-6 col-lg-4">
                <a class="link" href="http://www.kodujdlapolski.pl">
                    <img class="img-responsive" src="{% static "images/logo_kodujdlapolski.png" %}"/>
                </a>
                <div class="skill">Hacknighty i pizza ;-)</div>
              </div>
          </div>
          <h2 id="team">Zespół</h2>
          <div class="team">
            <div class="team-group">
                <div class="team-title">programowanie</div>
                <ul class="team-list">
                    <li>Kamil Breguła</li>
                    <li>Paweł Janeczek</li>
                    <li>Grzesiek Kapusta</li>
                    <li>Kuba Lipiński</li>
                    <li>Michał Tajchert </li>
                </ul>
            </div>
            <div class="team-group">
                <div class="team-title">metodologia:</div>
                <ul class="team-list">
                    <li>Michał Kot</li>
                </ul>
            </div>
            <div class="team-group">
                <div class="team-title">projektowanie:</div>
                <ul class="team-list">
                    <li>Przemek Pomaski</li>
                </ul>
            </div>
            <div class="team-group">
                <div class="team-title">kordynacja: </div>
                <ul class="team-list">
                    <li>Kuba Lipiński</li>
                </ul>
            </div>
            <div class="team-group">
                <div class="team-title">redakcja: </div>
                <ul class="team-list">
                    <li>Wojtek Skierski</li>
                    <li>Bartek Ząbek</li>
                </ul>
            </div>
        </div>
    </div>
</div>
<div class="end-page"></div>
<script type="text/javascript">
var path_config = {
<<<<<<< HEAD
    symbols: '/static/symbols.svg',
=======
    symbols: '{% static "symbols.svg" %}',
>>>>>>> 3d7316c0
};
</script>
<script src="{% static "js/script-land.min.js" %}"></script>
{% include 'partiales/google_analytics.html' %}
</body>
</html><|MERGE_RESOLUTION|>--- conflicted
+++ resolved
@@ -205,11 +205,7 @@
 <div class="end-page"></div>
 <script type="text/javascript">
 var path_config = {
-<<<<<<< HEAD
-    symbols: '/static/symbols.svg',
-=======
     symbols: '{% static "symbols.svg" %}',
->>>>>>> 3d7316c0
 };
 </script>
 <script src="{% static "js/script-land.min.js" %}"></script>
