--- conflicted
+++ resolved
@@ -116,15 +116,8 @@
     if company:
 
         json['company'] = {}
-<<<<<<< HEAD
         json['company']['name'] = company.common_name or company.official_name \
                                   or company.name
-=======
-        json['company']['name'] = company.common_name \
-            if company.common_name \
-            else company.official_name if company.official_name \
-            else company.name
->>>>>>> 1f9bfcdc
         json['company']['plCapital'] = company.plCapital
         json['company']['plCapital_notes'] = company.plCapital_notes
         json['company']['plWorkers'] = company.plWorkers
@@ -144,11 +137,7 @@
 
         if company.plRnD and company.plWorkers and company.plCapital and\
             company.plTaxes and company.plBrand:
-<<<<<<< HEAD
             json['plScore'] = get_plScore(company)
-=======
-            json['plScore'] =  get_plScore(company)
->>>>>>> 1f9bfcdc
             json['verified'] = company.verified
     else:
         for prefix in CODE_PREFIX_TO_COUNTRY.keys():
@@ -170,7 +159,6 @@
         .10 * company.plNotGlobEnt
     )
 
-<<<<<<< HEAD
 def shareholders_to_str(krs, id, indent):
     str = ''
     json = krs.query_shareholders(id)
@@ -188,9 +176,6 @@
         if wspolnik['krs_id'] != None:
             str+=shareholders_to_str(krs, wspolnik['krs_id'], indent+'  ')
     return str
-
-=======
->>>>>>> 1f9bfcdc
 
 CODE_PREFIX_TO_COUNTRY = {
             "30" : "Francja",
