--- conflicted
+++ resolved
@@ -4,10 +4,7 @@
 from django.views.generic.edit import CreateView, UpdateView, DeleteView
 from django_filters.views import FilterView
 from braces.views import LoginRequiredMixin
-<<<<<<< HEAD
 from report.models import Report
-=======
->>>>>>> 586e9a5a
 from company.models import Company
 from .filters import CompanyFilter
 from .forms import CompanyForm
@@ -38,10 +35,6 @@
     model = Company
     queryset = Company.objects.with_query_count().all()
 
-<<<<<<< HEAD
-=======
-
->>>>>>> 586e9a5a
     FIELDS_TO_DISPLAY = (
         'nip',
         'name',
@@ -63,13 +56,9 @@
 
     def get_context_data(self, **kwargs):
         context = super(CompanyDetailView, self).get_context_data(**kwargs)
-<<<<<<< HEAD
-
         context['report_list'] = Report.objects.filter(
             product__company=Company.objects.first())
 
-=======
->>>>>>> 586e9a5a
         object = context['object']
 
         fields = []
