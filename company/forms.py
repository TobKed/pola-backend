--- conflicted
+++ resolved
@@ -28,12 +28,7 @@
             'plRnD_notes',
             'plRegistered',
             'plRegistered_notes',
-<<<<<<< HEAD
-            'plNotGlobalEnt',
-            'plNotGlobalEnt_notes',
-=======
             'plNotGlobEnt',
             'plNotGlobEnt_notes',
->>>>>>> 1f9bfcdc
             'verified',
         ]