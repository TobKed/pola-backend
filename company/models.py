--- conflicted
+++ resolved
@@ -84,13 +84,7 @@
         return reverse('company:detail', args=[self.pk])
 
     def __unicode__(self):
-<<<<<<< HEAD
-        return self.common_name if self.common_name \
-            else self.official_name if self.official_name \
-            else self.name
-=======
-        return self.name or self.official_name
->>>>>>> 3f4663f8
+        return self.common_name or self.official_name or self.name
 
     def save(self, commit_desc=None, *args, **kwargs):
         if not commit_desc:
